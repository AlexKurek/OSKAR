#
# src/python/CMakeLists.txt
#

if (PYTHON_FOUND AND CUDA_FOUND)

    include_directories(${PYTHON_INCLUDE_DIRS})
    include_directories(${NUMPY_INCLUDE_DIRS})

    set(OSKAR_PYTHON_INSTALL_DIR "${OSKAR_PYTHON_INSTALL_DIR}/oskar")
    oskar_py_module(_imager_lib src/oskar_imager_lib.c LIBS oskar oskar_imager)
    oskar_py_module(_mem_lib src/_oskar_mem_lib.c LIBS oskar)
<<<<<<< HEAD
=======
    oskar_py_module(_vis_lib src/_oskar_vis_lib.c LIBS oskar)
    oskar_py_module(_bda_utils src/oskar_bda_utils.c)
>>>>>>> e9d03132

    configure_file(${PROJECT_SOURCE_DIR}/python/version.py.in
        ${PROJECT_BINARY_DIR}/python/version.py @ONLY)

    # Install module scripts
    install(DIRECTORY "${CMAKE_CURRENT_SOURCE_DIR}/"
        DESTINATION "${OSKAR_PYTHON_INSTALL_DIR}"
        FILES_MATCHING PATTERN "*.py"
        PATTERN ".svn" EXCLUDE
        PATTERN "src" EXCLUDE
        PATTERN "test" EXCLUDE
    )

    # Install configured module scripts
    install(DIRECTORY "${CMAKE_CURRENT_BINARY_DIR}/"
        DESTINATION "${OSKAR_PYTHON_INSTALL_DIR}"
        FILES_MATCHING PATTERN "*.py"
        PATTERN "CMakeFiles" EXCLUDE
        PATTERN "test" EXCLUDE
    )

endif()<|MERGE_RESOLUTION|>--- conflicted
+++ resolved
@@ -10,11 +10,7 @@
     set(OSKAR_PYTHON_INSTALL_DIR "${OSKAR_PYTHON_INSTALL_DIR}/oskar")
     oskar_py_module(_imager_lib src/oskar_imager_lib.c LIBS oskar oskar_imager)
     oskar_py_module(_mem_lib src/_oskar_mem_lib.c LIBS oskar)
-<<<<<<< HEAD
-=======
-    oskar_py_module(_vis_lib src/_oskar_vis_lib.c LIBS oskar)
     oskar_py_module(_bda_utils src/oskar_bda_utils.c)
->>>>>>> e9d03132
 
     configure_file(${PROJECT_SOURCE_DIR}/python/version.py.in
         ${PROJECT_BINARY_DIR}/python/version.py @ONLY)
