"""Simulator module.

TODO module doc
"""
#
#  This file is part of OSKAR.
#
# Copyright (c) 2016, The University of Oxford
# All rights reserved.
#
#  This file is part of the OSKAR package.
#  Contact: oskar at oerc.ox.ac.uk
#
#  Redistribution and use in source and binary forms, with or without
#  modification, are permitted provided that the following conditions are met:
#  1. Redistributions of source code must retain the above copyright notice,
#     this list of conditions and the following disclaimer.
#  2. Redistributions in binary form must reproduce the above copyright notice,
#     this list of conditions and the following disclaimer in the documentation
#     and/or other materials provided with the distribution.
#  3. Neither the name of the University of Oxford nor the names of its
#     contributors may be used to endorse or promote products derived from this
#     software without specific prior written permission.
#
#  THIS SOFTWARE IS PROVIDED BY THE COPYRIGHT HOLDERS AND CONTRIBUTORS "AS IS"
#  AND ANY EXPRESS OR IMPLIED WARRANTIES, INCLUDING, BUT NOT LIMITED TO, THE
#  IMPLIED WARRANTIES OF MERCHANTABILITY AND FITNESS FOR A PARTICULAR PURPOSE
#  ARE DISCLAIMED. IN NO EVENT SHALL THE COPYRIGHT HOLDER OR CONTRIBUTORS BE
#  LIABLE FOR ANY DIRECT, INDIRECT, INCIDENTAL, SPECIAL, EXEMPLARY, OR
#  CONSEQUENTIAL DAMAGES (INCLUDING, BUT NOT LIMITED TO, PROCUREMENT OF
#  SUBSTITUTE GOODS OR SERVICES; LOSS OF USE, DATA, OR PROFITS; OR BUSINESS
#  INTERRUPTION) HOWEVER CAUSED AND ON ANY THEORY OF LIABILITY, WHETHER IN
#  CONTRACT, STRICT LIABILITY, OR TORT (INCLUDING NEGLIGENCE OR OTHERWISE)
#  ARISING IN ANY WAY OUT OF THE USE OF THIS SOFTWARE, EVEN IF ADVISED OF THE
#  POSSIBILITY OF SUCH DAMAGE.
#

import _simulator_lib
from vis_block import VisBlock
import numpy as np

class Simulator(object):
    """This class provides a Python interface to the OSKAR simulator."""

    def __init__(self, precision="double"):
        """Creates a handle to an OSKAR simulator.

        Args:
            type (str): Either 'double' or 'single' to specify
                the numerical precision of the simulation.
        """
        self._capsule = _simulator_lib.create(precision)


    def check_init(self):
        """Initialises the simulator if it has not already been done.

        All simulator options and data must have been set appropriately
        before calling this function.
        """
        _simulator_lib.check_init(self._capsule)


    def finalise_block(self, block_index):
        """Finalises a visibility block.

        This method should be called after all prior calls to run_block()
        have completed for a given simulation block.

        Args:
            block_index (int): The simulation block index to finalise.

        Returns:
            block (oskar.VisBlock): A temporary handle to the finalised block.
                This is only valid until the next block is simulated.
        """
        block = VisBlock()
        block._capsule = _simulator_lib.finalise_block(self._capsule,
            block_index)
        return block


    def finalise(self):
        """Finalises the simulator.

        This method should be called after all blocks have been simulated.
        It is not necessary to call this if using the run() method.
        """
        _simulator_lib.finalise(self._capsule)


    def num_devices(self):
        """Returns the number of compute devices selected.

        Returns:
            int: The number of compute devices selected.
        """
        return _simulator_lib.num_devices(self._capsule)


    def num_gpus(self):
        """Returns the number of GPUs selected.

        Returns:
            int: The number of GPUs selected.
        """
        return _simulator_lib.num_gpus(self._capsule)


    def num_vis_blocks(self):
        """Returns the number of visibility blocks required for the simulation.

        Returns:
            int: The number of visibility blocks required for the simulation.
        """
        return _simulator_lib.num_vis_blocks(self._capsule)


    def reset_cache(self):
        """Low-level function to reset the simulator's internal memory.
        """
        _simulator_lib.reset_cache(self._capsule)


    def reset_work_unit_index(self):
        """Low-level function to reset the work unit index.

        This must be called after run_block() has returned, for each block.
        """
        _simulator_lib.reset_work_unit_index(self._capsule)


    def run_block(self, block_index, device_id=0):
        """Runs the simulator for one visibility block.

        Multiple compute devices can be used to simulate each block.
        For multi-device simulations, the method should be called multiple
        times using different device IDs from different threads, but with
        the same block index. Device IDs are zero-based.

        This method should be called only after setting all required options.

        Call finalise_block() with the same block ID to finalise the block
        after calling this method.

        Args:
            block_index (int): The simulation block index.
            device_id (Optional[int]): The device ID to use for this call.
        """
        _simulator_lib.run_block(self._capsule, block_index, device_id)


    def run(self):
        """Runs the simulator.

        This method should be called only after setting all required options.

        Call finalise() to finalise the simulator after calling this method.
        """
        _simulator_lib.run(self._capsule)


<<<<<<< HEAD
    def generate_visibilities(self, wavelength, flatten=False):
        """
        """
        self.check_init()
        for block_id in range(self.num_vis_blocks()):
            self.reset_work_unit_index()
            self.run_block(block_id)
            block = self.finalise_block(block_id)
            xcorr_ = block.cross_correlations()
            uu_ = block.baseline_uu_metres() / wavelength
            vv_ = block.baseline_vv_metres() / wavelength
            ww_ = block.baseline_ww_metres() / wavelength
            amp = xcorr_ if block_id == 0 else np.concatenate((amp, xcorr_))
            uu = uu_ if block_id == 0 else np.concatenate((uu, uu_))
            vv = vv_ if block_id == 0 else np.concatenate((vv, vv_))
            ww = ww_ if block_id == 0 else np.concatenate((ww, ww_))
        self.finalise()
        uu, vv, ww = uu.squeeze(), vv.squeeze(), ww.squeeze()
        amp = np.squeeze(amp)
        if flatten:
            uu, vv, ww = uu.flatten(), vv.flatten(), ww.flatten()
            amp = amp.flatten()
        return uu, vv, ww, amp
=======
    def set_coords_only(self, value):
        """Sets whether the simulator provides baseline coordinates only.

        Args:
            value (bool): If set, simulate coordinates only.
        """
        _simulator_lib.set_coords_only(self._capsule, value)
>>>>>>> b9ea9417


    def set_gpus(self, device_ids):
        """Sets the GPU device IDs to use.

        Args:
            device_ids (int, array-like or None):
                A list of the GPU IDs to use, or -1 to use all.
                If None, then no GPUs will be used.
        """
        _simulator_lib.set_gpus(self._capsule, device_ids)


    def set_horizon_clip(self, value):
        """Sets whether horizon clipping is performed.

        Args:
            value (bool): If set, apply horizon clipping.
        """
        _simulator_lib.set_horizon_clip(self._capsule, value)


    def set_max_times_per_block(self, value):
        """Sets the maximum number of times in a visibility block.

        Args:
            value (int): Number of time samples per block.
        """
        _simulator_lib.set_max_times_per_block(self._capsule, value)


<<<<<<< HEAD
    def set_observation_frequency(self, start_frequency_hz,
=======
    def set_num_devices(self, value):
        """Sets the number of compute devices to use.

        A compute device may be either a local CPU core, or a GPU.
        To use only a single CPU core for simulation, and no GPUs, call:

        set_gpus(None)
        set_num_devices(1)

        Args:
            value (int): Number of compute devices to use.
        """
        _simulator_lib.set_num_devices(self._capsule, value)


    def set_observation_frequency(self, start_frequency_hz, 
>>>>>>> b9ea9417
                inc_hz=0.0, num_channels=1):
        """Sets observation start frequency, increment, and number of channels.

        Args:
            start_frequency_hz (float): Frequency of the first channel, in Hz.
            inc_hz (Optional[float]): Frequency increment, in Hz.
            num_channels (Optional[int]): Number of frequency channels.
        """
        _simulator_lib.set_observation_frequency(self._capsule,
            start_frequency_hz, inc_hz, num_channels)


    def set_observation_time(self, start_time_mjd_utc, length_sec,
                num_time_steps):
        """Sets observation start time, length, and number of samples.

        Args:
            start_time_mjd_utc (float): Observation start time, as MJD(UTC).
            length_sec (float): Observation length in seconds.
            num_time_steps (int): Number of time steps to simulate.
        """
        _simulator_lib.set_observation_time(self._capsule,
            start_time_mjd_utc, length_sec, num_time_steps)


    def set_output_measurement_set(self, filename):
        """Sets the name of the output CASA Measurement Set.

        Args:
            filename (str): Output filename.
        """
        _simulator_lib.set_output_measurement_set(self._capsule, filename)


    def set_output_vis_file(self, filename):
        """Sets the name of the output OSKAR visibility file.

        Args:
            filename (str): Output filename.
        """
        _simulator_lib.set_output_vis_file(self._capsule, filename)


    def set_settings_path(self, filename):
        """Sets the path to the input settings file or script.

        This is used only to store the file in the output visibility data.

        Args:
            filename (str): Filename.
        """
        _simulator_lib.set_settings_path(self._capsule, filename)


    def set_sky_model(self, sky_model, max_sources_per_chunk=16384):
        """Sets the sky model used for the simulation.

        Args:
            sky_model (oskar.Sky): Sky model object.
            max_sources_per_chunk (int): Maximum number of sources per chunk.
        """
        _simulator_lib.set_sky_model(self._capsule,
            sky_model._capsule, max_sources_per_chunk)


    def set_telescope_model(self, telescope_model):
        """Sets the telescope model used for the simulation.

        Args:
            telescope_model (oskar.Telescope): Telescope model object.
        """
        _simulator_lib.set_telescope_model(self._capsule,
            telescope_model._capsule)


    def write_block(self, block, block_index):
        """Writes a finalised visibility block.

        This method should be called after a call to finalise_block()
        with the same block index.

        Args:
            block (oskar.VisBlock): The block to write.
            block_index (int): The simulation block index to write.
        """
        _simulator_lib.write_block(self._capsule, block._capsule, block_index)<|MERGE_RESOLUTION|>--- conflicted
+++ resolved
@@ -1,7 +1,3 @@
-"""Simulator module.
-
-TODO module doc
-"""
 #
 #  This file is part of OSKAR.
 #
@@ -37,7 +33,6 @@
 
 import _simulator_lib
 from vis_block import VisBlock
-import numpy as np
 
 class Simulator(object):
     """This class provides a Python interface to the OSKAR simulator."""
@@ -160,7 +155,148 @@
         _simulator_lib.run(self._capsule)
 
 
-<<<<<<< HEAD
+    def set_coords_only(self, value):
+        """Sets whether the simulator provides baseline coordinates only.
+
+        Args:
+            value (bool): If set, simulate coordinates only.
+        """
+        _simulator_lib.set_coords_only(self._capsule, value)
+
+
+    def set_gpus(self, device_ids):
+        """Sets the GPU device IDs to use.
+
+        Args:
+            device_ids (int, array-like or None):
+                A list of the GPU IDs to use, or -1 to use all.
+                If None, then no GPUs will be used.
+        """
+        _simulator_lib.set_gpus(self._capsule, device_ids)
+
+
+    def set_horizon_clip(self, value):
+        """Sets whether horizon clipping is performed.
+
+        Args:
+            value (bool): If set, apply horizon clipping.
+        """
+        _simulator_lib.set_horizon_clip(self._capsule, value)
+
+
+    def set_max_times_per_block(self, value):
+        """Sets the maximum number of times in a visibility block.
+
+        Args:
+            value (int): Number of time samples per block.
+        """
+        _simulator_lib.set_max_times_per_block(self._capsule, value)
+
+
+    def set_num_devices(self, value):
+        """Sets the number of compute devices to use.
+
+        A compute device may be either a local CPU core, or a GPU.
+        To use only a single CPU core for simulation, and no GPUs, call:
+
+        set_gpus(None)
+        set_num_devices(1)
+
+        Args:
+            value (int): Number of compute devices to use.
+        """
+        _simulator_lib.set_num_devices(self._capsule, value)
+
+
+    def set_observation_frequency(self, start_frequency_hz,
+                inc_hz=0.0, num_channels=1):
+        """Sets observation start frequency, increment, and number of channels.
+
+        Args:
+            start_frequency_hz (float): Frequency of the first channel, in Hz.
+            inc_hz (Optional[float]): Frequency increment, in Hz.
+            num_channels (Optional[int]): Number of frequency channels.
+        """
+        _simulator_lib.set_observation_frequency(self._capsule,
+            start_frequency_hz, inc_hz, num_channels)
+
+
+    def set_observation_time(self, start_time_mjd_utc, length_sec,
+                num_time_steps):
+        """Sets observation start time, length, and number of samples.
+
+        Args:
+            start_time_mjd_utc (float): Observation start time, as MJD(UTC).
+            length_sec (float): Observation length in seconds.
+            num_time_steps (int): Number of time steps to simulate.
+        """
+        _simulator_lib.set_observation_time(self._capsule,
+            start_time_mjd_utc, length_sec, num_time_steps)
+
+
+    def set_output_measurement_set(self, filename):
+        """Sets the name of the output CASA Measurement Set.
+
+        Args:
+            filename (str): Output filename.
+        """
+        _simulator_lib.set_output_measurement_set(self._capsule, filename)
+
+
+    def set_output_vis_file(self, filename):
+        """Sets the name of the output OSKAR visibility file.
+
+        Args:
+            filename (str): Output filename.
+        """
+        _simulator_lib.set_output_vis_file(self._capsule, filename)
+
+
+    def set_settings_path(self, filename):
+        """Sets the path to the input settings file or script.
+
+        This is used only to store the file in the output visibility data.
+
+        Args:
+            filename (str): Filename.
+        """
+        _simulator_lib.set_settings_path(self._capsule, filename)
+
+
+    def set_sky_model(self, sky_model, max_sources_per_chunk=16384):
+        """Sets the sky model used for the simulation.
+
+        Args:
+            sky_model (oskar.Sky): Sky model object.
+            max_sources_per_chunk (int): Maximum number of sources per chunk.
+        """
+        _simulator_lib.set_sky_model(self._capsule,
+            sky_model._capsule, max_sources_per_chunk)
+
+
+    def set_telescope_model(self, telescope_model):
+        """Sets the telescope model used for the simulation.
+
+        Args:
+            telescope_model (oskar.Telescope): Telescope model object.
+        """
+        _simulator_lib.set_telescope_model(self._capsule,
+            telescope_model._capsule)
+
+
+    def write_block(self, block, block_index):
+        """Writes a finalised visibility block.
+
+        This method should be called after a call to finalise_block()
+        with the same block index.
+
+        Args:
+            block (oskar.VisBlock): The block to write.
+            block_index (int): The simulation block index to write.
+        """
+        _simulator_lib.write_block(self._capsule, block._capsule, block_index)
+
+
     def generate_visibilities(self, wavelength, flatten=False):
         """
         """
@@ -183,150 +319,4 @@
         if flatten:
             uu, vv, ww = uu.flatten(), vv.flatten(), ww.flatten()
             amp = amp.flatten()
-        return uu, vv, ww, amp
-=======
-    def set_coords_only(self, value):
-        """Sets whether the simulator provides baseline coordinates only.
-
-        Args:
-            value (bool): If set, simulate coordinates only.
-        """
-        _simulator_lib.set_coords_only(self._capsule, value)
->>>>>>> b9ea9417
-
-
-    def set_gpus(self, device_ids):
-        """Sets the GPU device IDs to use.
-
-        Args:
-            device_ids (int, array-like or None):
-                A list of the GPU IDs to use, or -1 to use all.
-                If None, then no GPUs will be used.
-        """
-        _simulator_lib.set_gpus(self._capsule, device_ids)
-
-
-    def set_horizon_clip(self, value):
-        """Sets whether horizon clipping is performed.
-
-        Args:
-            value (bool): If set, apply horizon clipping.
-        """
-        _simulator_lib.set_horizon_clip(self._capsule, value)
-
-
-    def set_max_times_per_block(self, value):
-        """Sets the maximum number of times in a visibility block.
-
-        Args:
-            value (int): Number of time samples per block.
-        """
-        _simulator_lib.set_max_times_per_block(self._capsule, value)
-
-
-<<<<<<< HEAD
-    def set_observation_frequency(self, start_frequency_hz,
-=======
-    def set_num_devices(self, value):
-        """Sets the number of compute devices to use.
-
-        A compute device may be either a local CPU core, or a GPU.
-        To use only a single CPU core for simulation, and no GPUs, call:
-
-        set_gpus(None)
-        set_num_devices(1)
-
-        Args:
-            value (int): Number of compute devices to use.
-        """
-        _simulator_lib.set_num_devices(self._capsule, value)
-
-
-    def set_observation_frequency(self, start_frequency_hz, 
->>>>>>> b9ea9417
-                inc_hz=0.0, num_channels=1):
-        """Sets observation start frequency, increment, and number of channels.
-
-        Args:
-            start_frequency_hz (float): Frequency of the first channel, in Hz.
-            inc_hz (Optional[float]): Frequency increment, in Hz.
-            num_channels (Optional[int]): Number of frequency channels.
-        """
-        _simulator_lib.set_observation_frequency(self._capsule,
-            start_frequency_hz, inc_hz, num_channels)
-
-
-    def set_observation_time(self, start_time_mjd_utc, length_sec,
-                num_time_steps):
-        """Sets observation start time, length, and number of samples.
-
-        Args:
-            start_time_mjd_utc (float): Observation start time, as MJD(UTC).
-            length_sec (float): Observation length in seconds.
-            num_time_steps (int): Number of time steps to simulate.
-        """
-        _simulator_lib.set_observation_time(self._capsule,
-            start_time_mjd_utc, length_sec, num_time_steps)
-
-
-    def set_output_measurement_set(self, filename):
-        """Sets the name of the output CASA Measurement Set.
-
-        Args:
-            filename (str): Output filename.
-        """
-        _simulator_lib.set_output_measurement_set(self._capsule, filename)
-
-
-    def set_output_vis_file(self, filename):
-        """Sets the name of the output OSKAR visibility file.
-
-        Args:
-            filename (str): Output filename.
-        """
-        _simulator_lib.set_output_vis_file(self._capsule, filename)
-
-
-    def set_settings_path(self, filename):
-        """Sets the path to the input settings file or script.
-
-        This is used only to store the file in the output visibility data.
-
-        Args:
-            filename (str): Filename.
-        """
-        _simulator_lib.set_settings_path(self._capsule, filename)
-
-
-    def set_sky_model(self, sky_model, max_sources_per_chunk=16384):
-        """Sets the sky model used for the simulation.
-
-        Args:
-            sky_model (oskar.Sky): Sky model object.
-            max_sources_per_chunk (int): Maximum number of sources per chunk.
-        """
-        _simulator_lib.set_sky_model(self._capsule,
-            sky_model._capsule, max_sources_per_chunk)
-
-
-    def set_telescope_model(self, telescope_model):
-        """Sets the telescope model used for the simulation.
-
-        Args:
-            telescope_model (oskar.Telescope): Telescope model object.
-        """
-        _simulator_lib.set_telescope_model(self._capsule,
-            telescope_model._capsule)
-
-
-    def write_block(self, block, block_index):
-        """Writes a finalised visibility block.
-
-        This method should be called after a call to finalise_block()
-        with the same block index.
-
-        Args:
-            block (oskar.VisBlock): The block to write.
-            block_index (int): The simulation block index to write.
-        """
-        _simulator_lib.write_block(self._capsule, block._capsule, block_index)+        return uu, vv, ww, amp