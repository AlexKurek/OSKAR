--- conflicted
+++ resolved
@@ -1,6 +1,6 @@
-#
+# 
 #  This file is part of OSKAR.
-#
+# 
 # Copyright (c) 2016, The University of Oxford
 # All rights reserved.
 #
@@ -17,7 +17,7 @@
 #  3. Neither the name of the University of Oxford nor the names of its
 #     contributors may be used to endorse or promote products derived from this
 #     software without specific prior written permission.
-#
+# 
 #  THIS SOFTWARE IS PROVIDED BY THE COPYRIGHT HOLDERS AND CONTRIBUTORS "AS IS"
 #  AND ANY EXPRESS OR IMPLIED WARRANTIES, INCLUDING, BUT NOT LIMITED TO, THE
 #  IMPLIED WARRANTIES OF MERCHANTABILITY AND FITNESS FOR A PARTICULAR PURPOSE
@@ -29,7 +29,7 @@
 #  CONTRACT, STRICT LIABILITY, OR TORT (INCLUDING NEGLIGENCE OR OTHERWISE)
 #  ARISING IN ANY WAY OUT OF THE USE OF THIS SOFTWARE, EVEN IF ADVISED OF THE
 #  POSSIBILITY OF SUCH DAMAGE.
-#
+# 
 
 import _simulator_lib
 from threading import Thread
@@ -44,11 +44,7 @@
         """Creates a handle to an OSKAR simulator.
 
         Args:
-<<<<<<< HEAD
-            type (str): Either 'double' or 'single' to specify
-=======
             precision (str): Either 'double' or 'single' to specify 
->>>>>>> 0517bb0c
                 the numerical precision of the simulation.
         """
         self._capsule = _simulator_lib.create(precision)
@@ -57,7 +53,7 @@
     def check_init(self):
         """Initialises the simulator if it has not already been done.
 
-        All simulator options and data must have been set appropriately
+        All simulator options and data must have been set appropriately 
         before calling this function.
         """
         _simulator_lib.check_init(self._capsule)
@@ -66,7 +62,7 @@
     def finalise_block(self, block_index):
         """Finalises a visibility block.
 
-        This method should be called after all prior calls to run_block()
+        This method should be called after all prior calls to run_block() 
         have completed for a given simulation block.
 
         Args:
@@ -77,7 +73,7 @@
                 This is only valid until the next block is simulated.
         """
         block = VisBlock()
-        block._capsule = _simulator_lib.finalise_block(self._capsule,
+        block._capsule = _simulator_lib.finalise_block(self._capsule, 
             block_index)
         return block
 
@@ -165,11 +161,7 @@
 
         This method should be called only after setting all required options.
 
-<<<<<<< HEAD
-        Call finalise_block() with the same block ID to finalise the block
-=======
         Call finalise_block() with the same block index to finalise the block
->>>>>>> 0517bb0c
         after calling this method.
 
         Args:
@@ -252,7 +244,7 @@
         _simulator_lib.set_num_devices(self._capsule, value)
 
 
-    def set_observation_frequency(self, start_frequency_hz,
+    def set_observation_frequency(self, start_frequency_hz, 
                 inc_hz=0.0, num_channels=1):
         """Sets observation start frequency, increment, and number of channels.
 
@@ -261,11 +253,11 @@
             inc_hz (Optional[float]): Frequency increment, in Hz.
             num_channels (Optional[int]): Number of frequency channels.
         """
-        _simulator_lib.set_observation_frequency(self._capsule,
+        _simulator_lib.set_observation_frequency(self._capsule, 
             start_frequency_hz, inc_hz, num_channels)
 
 
-    def set_observation_time(self, start_time_mjd_utc, length_sec,
+    def set_observation_time(self, start_time_mjd_utc, length_sec, 
                 num_time_steps):
         """Sets observation start time, length, and number of samples.
 
@@ -274,7 +266,7 @@
             length_sec (float): Observation length in seconds.
             num_time_steps (int): Number of time steps to simulate.
         """
-        _simulator_lib.set_observation_time(self._capsule,
+        _simulator_lib.set_observation_time(self._capsule, 
             start_time_mjd_utc, length_sec, num_time_steps)
 
 
@@ -314,7 +306,7 @@
             sky_model (oskar.Sky): Sky model object.
             max_sources_per_chunk (int): Maximum number of sources per chunk.
         """
-        _simulator_lib.set_sky_model(self._capsule,
+        _simulator_lib.set_sky_model(self._capsule, 
             sky_model._capsule, max_sources_per_chunk)
 
 
@@ -324,7 +316,7 @@
         Args:
             telescope_model (oskar.Telescope): Telescope model object.
         """
-        _simulator_lib.set_telescope_model(self._capsule,
+        _simulator_lib.set_telescope_model(self._capsule, 
             telescope_model._capsule)
 
 
@@ -352,31 +344,6 @@
         _simulator_lib.write_block(self._capsule, block._capsule, block_index)
 
 
-<<<<<<< HEAD
-    def generate_visibilities(self, wavelength, flatten=False):
-        """
-        """
-        self.check_init()
-        for block_id in range(self.num_vis_blocks()):
-            self.reset_work_unit_index()
-            self.run_block(block_id)
-            block = self.finalise_block(block_id)
-            xcorr_ = block.cross_correlations()
-            uu_ = block.baseline_uu_metres() / wavelength
-            vv_ = block.baseline_vv_metres() / wavelength
-            ww_ = block.baseline_ww_metres() / wavelength
-            amp = xcorr_ if block_id == 0 else np.concatenate((amp, xcorr_))
-            uu = uu_ if block_id == 0 else np.concatenate((uu, uu_))
-            vv = vv_ if block_id == 0 else np.concatenate((vv, vv_))
-            ww = ww_ if block_id == 0 else np.concatenate((ww, ww_))
-        self.finalise()
-        uu, vv, ww = uu.squeeze(), vv.squeeze(), ww.squeeze()
-        amp = np.squeeze(amp)
-        if flatten:
-            uu, vv, ww = uu.flatten(), vv.flatten(), ww.flatten()
-            amp = amp.flatten()
-        return uu, vv, ww, amp
-=======
     # Properties.
     coords_only      = property(get_coords_only, set_coords_only)
     num_devices      = property(get_num_devices, set_num_devices)
@@ -419,5 +386,4 @@
                 self.reset_work_unit_index()
 
             # Barrier 2: Synchronise before moving to the next block.
-            self._barrier.wait()
->>>>>>> 0517bb0c
+            self._barrier.wait()